#pragma once

#include <catboost/libs/data_new/data_provider.h>
#include <catboost/libs/model/model.h>

#include <util/generic/fwd.h>
#include <util/generic/vector.h>
#include <util/system/types.h>


struct TTreeStatistics {
    TTreeStatistics() = default;

    ui32 LeafCount;
    TVector<ui32> LeafIndices; // [docCount] // leafId for every train docId.
    TVector<TVector<ui32>> LeavesDocId; // [leafCount] // docIds for every leafId.
    TVector<TVector<double>> LeafValues; // [LeavesEstimationIterationsCount][leafCount]
    TVector<TVector<double>> FormulaDenominators; // [LeavesEstimationIterationsCount][leafCount] // Denominator from equation (6).
    TVector<TVector<double>> FormulaNumeratorAdding; // [LeavesEstimationIterationsCount][docCount] // The first term from equation (6).
    TVector<TVector<double>> FormulaNumeratorMultiplier; // [LeavesEstimationIterationsCount][docCount] // The jacobian multiplier from equation (6).
};

// A class that stores all the necessary statistics per each tree.
class ITreeStatisticsEvaluator {
public:
    ITreeStatisticsEvaluator(ui32 docCount)
        : DocCount(docCount)
        , FirstDerivatives(docCount)
        , SecondDerivatives(docCount)
        , ThirdDerivatives(docCount)
    {
    }
    virtual ~ITreeStatisticsEvaluator() = default;

    TVector<TTreeStatistics> EvaluateTreeStatistics(
        const TFullModel& model,
<<<<<<< HEAD
        const TPool& pool,
        int logPeriod = 0
=======
        const NCB::TProcessedDataProvider& processedData
>>>>>>> 10f79b2d
    );

private:
    // Compute leaf numerators.
    virtual TVector<double> ComputeLeafNumerators(TConstArrayRef<float> weights) = 0;
    // Compute leaf denominators.
    virtual TVector<double> ComputeLeafDenominators(TConstArrayRef<float> weights, float l2LeafReg) = 0;
    // Compute formula (6) numerator adding.
    virtual TVector<double> ComputeFormulaNumeratorAdding() = 0;
    // Compute formula (6) numerator multiplier.
    virtual TVector<double> ComputeFormulaNumeratorMultiplier(TConstArrayRef<float> weights) = 0;

protected:
    ui32 DocCount;
    TVector<double> FirstDerivatives; // [docCount]
    TVector<double> SecondDerivatives; // [docCount]
    TVector<double> ThirdDerivatives; // [docCount]

    ui32 LeafCount;
    TVector<ui32> LeafIndices; // [docCount]
    TVector<double> LeafValues; // [leafCount]
};

class TGradientTreeStatisticsEvaluator : public ITreeStatisticsEvaluator {
public:
    TGradientTreeStatisticsEvaluator(ui32 docCount)
        : ITreeStatisticsEvaluator(docCount)
    {
    }
    TVector<double> ComputeLeafNumerators(TConstArrayRef<float> weights) override;
    TVector<double> ComputeLeafDenominators(TConstArrayRef<float> weights, float l2LeafReg) override;
    TVector<double> ComputeFormulaNumeratorAdding() override;
    TVector<double> ComputeFormulaNumeratorMultiplier(TConstArrayRef<float> weights) override;
};

class TNewtonTreeStatisticsEvaluator : public ITreeStatisticsEvaluator {
public:
    TNewtonTreeStatisticsEvaluator(ui32 docCount)
        : ITreeStatisticsEvaluator(docCount)
    {
    }
    TVector<double> ComputeLeafNumerators(TConstArrayRef<float> weights) override;
    TVector<double> ComputeLeafDenominators(TConstArrayRef<float> weights, float l2LeafReg) override;
    TVector<double> ComputeFormulaNumeratorAdding() override;
    TVector<double> ComputeFormulaNumeratorMultiplier(TConstArrayRef<float> weights) override;
};
<|MERGE_RESOLUTION|>--- conflicted
+++ resolved
@@ -34,12 +34,8 @@
 
     TVector<TTreeStatistics> EvaluateTreeStatistics(
         const TFullModel& model,
-<<<<<<< HEAD
-        const TPool& pool,
+        const NCB::TProcessedDataProvider& processedData
         int logPeriod = 0
-=======
-        const NCB::TProcessedDataProvider& processedData
->>>>>>> 10f79b2d
     );
 
 private:
