--- conflicted
+++ resolved
@@ -32,8 +32,8 @@
     TVector<double> AverageTest;
     TVector<double> StdDevTest;
 
-<<<<<<< HEAD
-    void AppendOneIterationResults(const TCVIterationResults& results) {
+    void AppendOneIterationResults(ui32 iteration, const TCVIterationResults& results) {
+        Iterations.push_back(iteration);
         if (results.AverageTrain.Defined()) {
             AverageTrain.push_back(results.AverageTrain.GetRef());
         }
@@ -42,12 +42,6 @@
             StdDevTrain.push_back(results.StdDevTrain.GetRef());
         }
 
-=======
-    void AppendOneIterationResults(ui32 iteration, const TCVIterationResults& results) {
-        Iterations.push_back(iteration);
-        AverageTrain.push_back(results.AverageTrain);
-        StdDevTrain.push_back(results.StdDevTrain);
->>>>>>> ebcd23c7
         AverageTest.push_back(results.AverageTest);
         StdDevTest.push_back(results.StdDevTest);
     }
