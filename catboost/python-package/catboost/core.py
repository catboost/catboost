--- conflicted
+++ resolved
@@ -4207,143 +4207,10 @@
         """
         Select best features from pool according to loss value.
 
-<<<<<<< HEAD
         Parameters
         ----------
         X : catboost.Pool or list or numpy.ndarray or pandas.DataFrame or pandas.Series
             If not catboost.Pool, 2 dimensional Feature matrix or string - file with dataset.
-=======
-    def gaussian_search(self, param_distributions, X, y=None, cv=3, n_random_starts=10,
-                        random_state=None, n_calls=100, search_by_train_test_split=True,
-                        partition_random_seed=None, n_jobs=1, const_params={}, to_minimize_objective=True,
-                        refit=True, train_size=0.8, verbose=True, plot=False):
-        import skopt
-        if n_calls <= 0:
-            assert CatBoostError("n_iter should be a positive number")
-        if not isinstance(param_distributions, Mapping):
-            assert CatBoostError("param_distributions should be a dictionary")
-        for param in param_distributions:
-            if not isinstance(param, skopt.space.space.Dimension):
-                raise TypeError('Parameter grid value is not from skopt.space.space.Dimension')
-
-        if X is None:
-            raise CatBoostError("X must not be None")
-
-        if y is None and not isinstance(X, STRING_TYPES + (Pool,)):
-            raise CatBoostError("y may be None only when X is an instance of catboost. Pool or string")
-
-        return self._gaussian_search(param_distributions=param_distributions, X=X, y=y, cv=cv, n_random_starts=n_random_starts,
-                                     random_state=random_state, n_calls=n_calls, search_by_train_test_split=search_by_train_test_split,
-                                     partition_random_seed=partition_random_seed, n_jobs=n_jobs, const_params=const_params, to_minimize_objective=to_minimize_objective,
-                                     refit=refit, train_size=train_size, verbose=verbose, plot=plot)
-
-    def _gaussian_search(self, param_distributions, X, y=None, cv=3, n_random_starts=10,
-                         random_state=None, n_calls=100, search_by_train_test_split=True,
-                         partition_random_seed=None, n_jobs=1, const_params={}, to_minimize_objective=True,
-                         refit=True, train_size=0.8, verbose=True, plot=False):
-        train_params = self._prepare_train_params(
-            X, y, None, None, None, None, None, None, None, None, None, None, None, None,
-            None, None, None, None, None, True, None, None, None, None, None
-        )
-        params = train_params["params"]
-        loss_function = params.get('loss_function', None)
-
-        self.set_params(**const_params)
-
-        from skopt.utils import use_named_args
-        from skopt import gp_minimize
-        from skopt.space import Real, Categorical, Integer
-
-        optimized_params_names = [distibution.name for distibution in param_distributions]
-        init_params = self._init_params.copy()
-
-        objective = SkoptObjective(X,
-                                   y,
-                                   random_state,
-                                   train_size,
-                                   cv,
-                                   partition_random_seed,
-                                   optimized_params_names,
-                                   self,
-                                   loss_function,
-                                   train_params["train_pool"],
-                                   search_by_train_test_split,
-                                   to_minimize_objective,
-                                   const_params,
-                                   init_params)
-
-        results = gp_minimize(objective,
-                              param_distributions,
-                              n_calls=n_calls,
-                              n_random_starts=n_random_starts,
-                              random_state=random_state)
-        best_params = {optimized_params_names[i]: results.x[i] for i in range(len(optimized_params_names))}
-        self.set_params(**best_params)
-        if refit:
-            self.set_params(**best_params)
-            self.fit(X, y, silent=True)
-        return best_params
-
-    def _convert_to_asymmetric_representation(self):
-        self._object._convert_oblivious_to_asymmetric()
-
-
-class SkoptObjective(object):
-    def __init__(self, X, y, random_state, train_size, cv,
-                 partition_random_seed, optimized_params_names,
-                 model, loss_function, train_pool, search_by_train_test_split,
-                 to_minimize_objective, const_params, init_params):
-        self.X = X
-        self.y = y
-        self.random_state = random_state
-        self.train_size = train_size
-        self.cv = cv
-        self.partition_random_seed = partition_random_seed
-        self.optimized_params_names = optimized_params_names
-        self.model = model
-        self.loss_function = loss_function
-        self.train_pool = train_pool
-        self.to_minimize_objective = to_minimize_objective
-        self.search_by_train_test_split = search_by_train_test_split
-        self.const_params = const_params
-        self.init_params = init_params
-
-    def __call__(self, params):
-        from sklearn.model_selection import train_test_split
-
-        params_dict = dict(zip(self.optimized_params_names, params))
-        if isinstance(self.model, CatBoostClassifier):
-            self.model = CatBoostClassifier(**self.init_params)
-        elif isinstance(self.model, CatBoostRegressor):
-            self.model = CatBoostRegressor(**self.init_params)
-        elif isinstance(self.model, CatBoost):
-            self.model = CatBoost(**self.init_params)
-
-        self.model.set_params(**self.const_params)
-        self.model.set_params(**params_dict)
-        if self.search_by_train_test_split:
-            if isinstance(self.X, Pool):
-                self.X = self.X.get_features()
-                self.y = self.X.get_label()
-            X_train, X_val, y_train, y_val = train_test_split(self.X,
-                                                              self.y,
-                                                              random_state=self.partition_random_seed,
-                                                              train_size=self.train_size)
-            self.model.fit(X_train, y_train, silent=True, eval_set=(X_val, y_val))
-            result = self.model.get_best_score()['validation'][self.loss_function]
-        else:
-            result = self.model.cv(self.train_params["train_pool"],
-                              params=params_dict,
-                              fold_count=self.cv,
-                              partition_random_seed=self.partition_random_seed)
-            result = list(result["test-" + self.loss_function + "-mean"])[-1]
-        if not self.to_minimize_objective:
-            result = -result
-        return result
-
-
-class CatBoostClassifier(CatBoost):
->>>>>>> 75981311
 
         y : list or numpy.ndarray or pandas.DataFrame or pandas.Series, optional (default=None)
             Labels, 1 dimensional array like.
@@ -4530,6 +4397,135 @@
 
     def _convert_to_asymmetric_representation(self):
         self._object._convert_oblivious_to_asymmetric()
+
+    def gaussian_search(self, param_distributions, X, y=None, cv=3, n_random_starts=10,
+                        random_state=None, n_calls=100, search_by_train_test_split=True,
+                        partition_random_seed=None, n_jobs=1, const_params={}, to_minimize_objective=True,
+                        refit=True, train_size=0.8, verbose=True, plot=False):
+        import skopt
+        if n_calls <= 0:
+            assert CatBoostError("n_iter should be a positive number")
+        if not isinstance(param_distributions, Mapping):
+            assert CatBoostError("param_distributions should be a dictionary")
+        for param in param_distributions:
+            if not isinstance(param, skopt.space.space.Dimension):
+                raise TypeError('Parameter grid value is not from skopt.space.space.Dimension')
+
+        if X is None:
+            raise CatBoostError("X must not be None")
+
+        if y is None and not isinstance(X, STRING_TYPES + (Pool,)):
+            raise CatBoostError("y may be None only when X is an instance of catboost. Pool or string")
+
+        return self._gaussian_search(param_distributions=param_distributions, X=X, y=y, cv=cv, n_random_starts=n_random_starts,
+                                     random_state=random_state, n_calls=n_calls, search_by_train_test_split=search_by_train_test_split,
+                                     partition_random_seed=partition_random_seed, n_jobs=n_jobs, const_params=const_params, to_minimize_objective=to_minimize_objective,
+                                     refit=refit, train_size=train_size, verbose=verbose, plot=plot)
+
+    def _gaussian_search(self, param_distributions, X, y=None, cv=3, n_random_starts=10,
+                         random_state=None, n_calls=100, search_by_train_test_split=True,
+                         partition_random_seed=None, n_jobs=1, const_params={}, to_minimize_objective=True,
+                         refit=True, train_size=0.8, verbose=True, plot=False):
+        train_params = self._prepare_train_params(
+            X, y, None, None, None, None, None, None, None, None, None, None, None, None,
+            None, None, None, None, None, True, None, None, None, None, None
+        )
+        params = train_params["params"]
+        loss_function = params.get('loss_function', None)
+
+        self.set_params(**const_params)
+
+        from skopt.utils import use_named_args
+        from skopt import gp_minimize
+        from skopt.space import Real, Categorical, Integer
+
+        optimized_params_names = [distibution.name for distibution in param_distributions]
+        init_params = self._init_params.copy()
+
+        objective = SkoptObjective(X,
+                                   y,
+                                   random_state,
+                                   train_size,
+                                   cv,
+                                   partition_random_seed,
+                                   optimized_params_names,
+                                   self,
+                                   loss_function,
+                                   train_params["train_pool"],
+                                   search_by_train_test_split,
+                                   to_minimize_objective,
+                                   const_params,
+                                   init_params)
+
+        results = gp_minimize(objective,
+                              param_distributions,
+                              n_calls=n_calls,
+                              n_random_starts=n_random_starts,
+                              random_state=random_state)
+        best_params = {optimized_params_names[i]: results.x[i] for i in range(len(optimized_params_names))}
+        self.set_params(**best_params)
+        if refit:
+            self.set_params(**best_params)
+            self.fit(X, y, silent=True)
+        return best_params
+
+    def _convert_to_asymmetric_representation(self):
+        self._object._convert_oblivious_to_asymmetric()
+
+
+class SkoptObjective(object):
+    def __init__(self, X, y, random_state, train_size, cv,
+                 partition_random_seed, optimized_params_names,
+                 model, loss_function, train_pool, search_by_train_test_split,
+                 to_minimize_objective, const_params, init_params):
+        self.X = X
+        self.y = y
+        self.random_state = random_state
+        self.train_size = train_size
+        self.cv = cv
+        self.partition_random_seed = partition_random_seed
+        self.optimized_params_names = optimized_params_names
+        self.model = model
+        self.loss_function = loss_function
+        self.train_pool = train_pool
+        self.to_minimize_objective = to_minimize_objective
+        self.search_by_train_test_split = search_by_train_test_split
+        self.const_params = const_params
+        self.init_params = init_params
+
+    def __call__(self, params):
+        from sklearn.model_selection import train_test_split
+
+        params_dict = dict(zip(self.optimized_params_names, params))
+        if isinstance(self.model, CatBoostClassifier):
+            self.model = CatBoostClassifier(**self.init_params)
+        elif isinstance(self.model, CatBoostRegressor):
+            self.model = CatBoostRegressor(**self.init_params)
+        elif isinstance(self.model, CatBoost):
+            self.model = CatBoost(**self.init_params)
+
+        self.model.set_params(**self.const_params)
+        self.model.set_params(**params_dict)
+        if self.search_by_train_test_split:
+            if isinstance(self.X, Pool):
+                self.X = self.X.get_features()
+                self.y = self.X.get_label()
+            X_train, X_val, y_train, y_val = train_test_split(self.X,
+                                                              self.y,
+                                                              random_state=self.partition_random_seed,
+                                                              train_size=self.train_size)
+            self.model.fit(X_train, y_train, silent=True, eval_set=(X_val, y_val))
+            result = self.model.get_best_score()['validation'][self.loss_function]
+        else:
+            result = self.model.cv(self.train_params["train_pool"],
+                              params=params_dict,
+                              fold_count=self.cv,
+                              partition_random_seed=self.partition_random_seed)
+            result = list(result["test-" + self.loss_function + "-mean"])[-1]
+        if not self.to_minimize_objective:
+            result = -result
+        return result
+
 
 class CatBoostClassifier(CatBoost):
     """
