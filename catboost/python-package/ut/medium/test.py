--- conflicted
+++ resolved
@@ -7141,7 +7141,7 @@
     model.set_scale_and_bias(3.14, 15.)
     assert (3.14, 15.) == model.get_scale_and_bias()
     pred2 = model.predict(test_pool, prediction_type='RawFormulaVal')
-    assert np.all(abs(pred1 * 3.14 + 15 - pred2) < 1e-12)
+    assert np.all(abs(pred1 * 3.14 + 15 - pred2) < 1e-15)
 
 
 def test_get_metric_evals(task_type):
@@ -11737,14 +11737,11 @@
     pred2 = model.predict(test_pool)
     assert np.all(pred == pred2)
 
-<<<<<<< HEAD
 def test_no_throwable_for_pipeline():
     pp = Pipeline([('ML', CatBoostClassifier()),])
     pp.set_params(**{'ML__class_names': None})
     assert clone(pp) is not None
 
-=======
->>>>>>> 9f7b529b
 
 def test_fit_fit_quantized_cat_features_type():
     Xy = DataFrame(
@@ -11775,4 +11772,36 @@
 
     train_pool = Pool("quantized://" + quantized_pool)  # not path join to keep //
     model.fit(train_pool)
+    model.fit(train_pool)
+
+
+def test_fit_fit_quantized_cat_features_type():
+    Xy = DataFrame(
+        data=np.random.randint(0, 100, size=(100, 5)),
+        columns=['t', 'f0', 'f1', 'f2', 'f3']
+    )
+
+    model = CatBoostClassifier(iterations=2,
+                               depth=2,
+                               learning_rate=1,
+                               target_border=50,
+                               loss_function='Logloss',
+                               logging_level='Silent')
+
+    train_pool = Pool(
+        data=Xy[['f0', 'f1', 'f2', 'f3']],
+        label=Xy['t'],
+        cat_features=['f1']
+    )
+    train_pool.quantize()
+
+    model.fit(train_pool)
+    model.fit(train_pool)
+
+    quantized_pool = test_output_path('pool.bin')
+    train_pool.save(quantized_pool)
+    del train_pool
+
+    train_pool = Pool("quantized://" + quantized_pool)  # not path join to keep //
+    model.fit(train_pool)
     model.fit(train_pool)