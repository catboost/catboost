--- conflicted
+++ resolved
@@ -20,13 +20,8 @@
 
 * [{{ fit__bootstrap-type__Bayesian }}](#bayesian)
 * [{{ fit__bootstrap-type__Bernoulli }}](#bernoulli)
-<<<<<<< HEAD
-* [{{ fit__bootstrap-type__MVS }}](#mvs) (supported only on CPU)
+* [{{ fit__bootstrap-type__MVS }}](#mvs)
 * [{{ fit__bootstrap-type__Poisson }}](#poisson) (supported only on {{ calcer_type__gpu }})
-=======
-* [{{ fit__bootstrap-type__MVS }}](#mvs)
-* [{{ fit__bootstrap-type__Poisson }}](#poisson)
->>>>>>> c4140ea4
 * [{{ fit__bootstrap-type__No }}](#no)
 
 ## Bootstrap types {#bootstrap-types}
