--- conflicted
+++ resolved
@@ -1832,24 +1832,12 @@
 #' @return Vector of predictions (matrix for multi-class classification).
 #' @export
 #' @seealso \url{https://catboost.ai/docs/concepts/r-reference_catboost-predict.html}
-<<<<<<< HEAD
-predict.catboost.Model <- function(object, newdata,
-                                   verbose = FALSE, prediction_type = "RawFormulaVal",
-                                   ntree_start = 0, ntree_end = 0, thread_count = -1) {
-    if (!inherits(object, "catboost.Model"))
-        stop("Expected catboost.Model, got: ", class(object))
-    if (!inherits(newdata, "catboost.Pool"))
-        stop("Expected catboost.Pool, got: ", class(newdata))
-    if (is.null.handle(newdata))
-        stop("Pool object is invalid.")
-
-    if (is.null.handle(object$handle))
-        object$handle <- .Call("CatBoostDeserializeModel_R", object$raw)
-    prediction <- .Call("CatBoostPredictMulti_R", object$handle, newdata,
-=======
-catboost.predict <- function(model, pool,
+
+predict.catboost.Model <- function(model, pool,
                              verbose = FALSE, prediction_type = "RawFormulaVal",
                              ntree_start = 0, ntree_end = 0, thread_count = -1) {
+    if (!inherits(model, "catboost.Model"))
+        stop("Expected catboost.Model, got: ", class(model))
     if (!inherits(pool, "catboost.Pool"))
         stop("Expected catboost.Pool, got: ", class(pool))
     if (is.null.handle(pool))
@@ -1857,7 +1845,6 @@
 
     catboost.restore_handle(model)
     prediction <- .Call("CatBoostPredictMulti_R", model$cpp_obj$handle, pool,
->>>>>>> 291588c6
                         verbose, prediction_type, ntree_start, ntree_end, thread_count)
     if (length(prediction) != nrow(newdata)) {
         prediction <- matrix(prediction, nrow = nrow(newdata), byrow = TRUE)
