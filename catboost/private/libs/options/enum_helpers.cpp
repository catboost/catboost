--- conflicted
+++ resolved
@@ -522,17 +522,14 @@
     ELossFunction::CrossEntropy,
     ELossFunction::MultiClass,
     ELossFunction::MultiClassOneVsAll,
-<<<<<<< HEAD
+    ELossFunction::MultiLogloss,
+    ELossFunction::MultiCrossEntropy,
     ELossFunction::Focal
-=======
-    ELossFunction::MultiLogloss,
-    ELossFunction::MultiCrossEntropy
 };
 
 static const TVector<ELossFunction> MultiLabelObjectives = {
     ELossFunction::MultiLogloss,
     ELossFunction::MultiCrossEntropy
->>>>>>> 6893c5e0
 };
 
 static const TVector<ELossFunction> RankingObjectives = {
