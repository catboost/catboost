#include "enum_helpers.h"
#include "loss_description.h"

#include <catboost/libs/logging/logging.h>

#include <util/generic/array_ref.h>
#include <util/generic/is_in.h>
#include <util/generic/strbuf.h>
#include <util/generic/vector.h>
#include <util/generic/flags.h>
#include <util/generic/maybe.h>
#include <util/generic/map.h>
#include <util/generic/ptr.h>
#include <util/generic/variant.h>
#include <util/string/cast.h>


namespace {
    enum class EMetricAttribute : ui32 {
        /* metric type */
        /** classification **/
        IsBinaryClassCompatible        = 1 << 0,
        IsMultiClassCompatible         = 1 << 1,
        IsMultiLabelCompatible         = 1 << 2,
        /** regression **/
        IsRegression                   = 1 << 3,
        IsMultiRegression              = 1 << 4,
        IsSurvivalRegression           = 1 << 5,
        /** ranking **/
        IsGroupwise                    = 1 << 6,
        IsPairwise                     = 1 << 7,

        /* various */
        IsUserDefined                  = 1 << 8,
        IsCombination                  = 1 << 9,
        HasGpuImplementation           = 1 << 10
    };

    using EMetricAttributes = TFlags<EMetricAttribute>;
    constexpr inline EMetricAttributes operator|(EMetricAttributes::TEnum l, EMetricAttributes::TEnum r) {
        return EMetricAttributes(l) | r;
    }

    class IMetricInfo {
    public:
        explicit IMetricInfo(ELossFunction loss, ERankingType rankingType, EMetricAttributes flags)
            : Loss(loss), Flags(flags), RankingType(rankingType) {
            CB_ENSURE(HasFlags(EMetricAttribute::IsGroupwise) || HasFlags(EMetricAttribute::IsPairwise),
                      "[" + ToString(loss) + "] metric cannot specify ranking type since it's not ranking");

            CB_ENSURE(HasFlags(EMetricAttribute::IsRegression)
                      || HasFlags(EMetricAttribute::IsBinaryClassCompatible)
                      || HasFlags(EMetricAttribute::IsMultiClassCompatible)
                      || HasFlags(EMetricAttribute::IsGroupwise)
                      || HasFlags(EMetricAttribute::IsPairwise)
                      || HasFlags(EMetricAttribute::IsUserDefined)
                      || HasFlags(EMetricAttribute::IsCombination)
                      || HasFlags(EMetricAttribute::IsMultiRegression)
                      || HasFlags(EMetricAttribute::IsSurvivalRegression),
                      "no type (regression, classification, ranking) for [" + ToString(loss) + "]");
        }

        explicit IMetricInfo(ELossFunction loss, EMetricAttributes flags)
            : Loss(loss), Flags(flags) {
            CB_ENSURE(!(HasFlags(EMetricAttribute::IsGroupwise) || HasFlags(EMetricAttribute::IsPairwise)),
                      "ranking type required for [" + ToString(loss) + "]");

            CB_ENSURE(HasFlags(EMetricAttribute::IsRegression)
                      || HasFlags(EMetricAttribute::IsBinaryClassCompatible)
                      || HasFlags(EMetricAttribute::IsMultiClassCompatible)
                      || HasFlags(EMetricAttribute::IsMultiLabelCompatible)
                      || HasFlags(EMetricAttribute::IsGroupwise)
                      || HasFlags(EMetricAttribute::IsPairwise)
                      || HasFlags(EMetricAttribute::IsUserDefined)
                      || HasFlags(EMetricAttribute::IsCombination)
                      || HasFlags(EMetricAttribute::IsMultiRegression)
                      || HasFlags(EMetricAttribute::IsSurvivalRegression),
                      "no type (regression, classification, ranking) for [" + ToString(loss) + "]");
        }

        bool HasFlags(EMetricAttributes flags) const {
            return Flags.HasFlags(flags);
        }

        bool MissesFlags(EMetricAttributes flags) const {
            return (~Flags).HasFlags(flags);
        }

        ERankingType GetRankingType() const {
            CB_ENSURE(HasFlags(EMetricAttribute::IsGroupwise) || HasFlags(EMetricAttribute::IsPairwise),
                      "[" + ToString(Loss) + "] metric does not have ranking type since it's not ranking");
            return RankingType.GetRef();
        }

        ELossFunction GetLoss() const {
            return Loss;
        }

        virtual ~IMetricInfo() = default;

    private:
        const ELossFunction Loss;
        const EMetricAttributes Flags;
        const TMaybe<ERankingType> RankingType;
    };
}

#define MakeRegister(name, /*registrees*/...)                           \
    static const TMap<ELossFunction, THolder<IMetricInfo>> name = []() { \
        TMap<ELossFunction, THolder<IMetricInfo>> reg;                  \
        (void) (/*registrees*/__VA_ARGS__);                             \
        return reg;                                                     \
    }();

#define Registree(loss, flags)                                          \
    reg.insert({ELossFunction::loss, [&]() {                            \
        CB_ENSURE(!reg.contains(ELossFunction::loss), "Loss " + ToString(ELossFunction::loss) + " redefined"); \
        class T##loss : public IMetricInfo {                            \
        public:                                                         \
            T##loss() : IMetricInfo(ELossFunction::loss, flags){}       \
        };                                                              \
        return MakeHolder<T##loss>();                                   \
    }()})

#define RankingRegistree(loss, rankingType, flags)                      \
    reg.insert({ELossFunction::loss, [&]() {                            \
        CB_ENSURE(!reg.contains(ELossFunction::loss), "Loss " + ToString(ELossFunction::loss) + " redefined"); \
        class T##loss : public IMetricInfo {                            \
        public:                                                         \
            T##loss() : IMetricInfo(ELossFunction::loss, rankingType, flags){} \
        };                                                              \
        return MakeHolder<T##loss>();                                   \
    }()})

MakeRegister(LossInfos,
    Registree(Logloss,
        EMetricAttribute::IsBinaryClassCompatible
        | EMetricAttribute::HasGpuImplementation
    ),
    Registree(CrossEntropy,
        EMetricAttribute::IsBinaryClassCompatible
        | EMetricAttribute::HasGpuImplementation
    ),
    Registree(CtrFactor,
        EMetricAttribute::IsBinaryClassCompatible
    ),
    Registree(MultiRMSE,
        EMetricAttribute::IsMultiRegression
    ),
    Registree(MultiRMSEWithMissingValues,
        EMetricAttribute::IsMultiRegression
    ),
    Registree(SurvivalAft,
        EMetricAttribute::IsSurvivalRegression
    ),
    Registree(RMSEWithUncertainty,
        EMetricAttribute::IsRegression
    ),
    Registree(RMSE,
        EMetricAttribute::IsRegression
        | EMetricAttribute::HasGpuImplementation
    ),
    Registree(LogCosh,
        EMetricAttribute::IsRegression),
    Registree(Cox,
        EMetricAttribute::IsRegression
    ),
    Registree(Lq,
        EMetricAttribute::IsRegression
        | EMetricAttribute::HasGpuImplementation
    ),
    Registree(MAE,
        EMetricAttribute::IsRegression
    ),
    Registree(Quantile,
        EMetricAttribute::IsRegression
        | EMetricAttribute::HasGpuImplementation
    ),
    Registree(MultiQuantile,
        EMetricAttribute::IsRegression
    ),
    Registree(Expectile,
        EMetricAttribute::IsRegression
        | EMetricAttribute::HasGpuImplementation
    ),
    Registree(LogLinQuantile,
        EMetricAttribute::IsRegression
        | EMetricAttribute::HasGpuImplementation
    ),
    Registree(MAPE,
        EMetricAttribute::IsRegression
        | EMetricAttribute::HasGpuImplementation
    ),
    Registree(Poisson,
        EMetricAttribute::IsRegression
        | EMetricAttribute::HasGpuImplementation
    ),
    Registree(MSLE,
        EMetricAttribute::IsRegression
    ),
    Registree(MedianAbsoluteError,
        EMetricAttribute::IsRegression
    ),
    Registree(SMAPE,
        EMetricAttribute::IsRegression
    ),
    Registree(Huber,
        EMetricAttribute::IsRegression
        | EMetricAttribute::HasGpuImplementation
    ),
    Registree(MultiClass,
        EMetricAttribute::IsMultiClassCompatible
        | EMetricAttribute::HasGpuImplementation
    ),
    Registree(MultiClassOneVsAll,
        EMetricAttribute::IsMultiClassCompatible
        | EMetricAttribute::HasGpuImplementation
    ),
    Registree(MultiLogloss,
        EMetricAttribute::IsMultiLabelCompatible
    ),
    Registree(MultiCrossEntropy,
        EMetricAttribute::IsMultiLabelCompatible
    ),
    RankingRegistree(PairLogit, ERankingType::CrossEntropy,
        EMetricAttribute::IsBinaryClassCompatible
        | EMetricAttribute::IsGroupwise
        | EMetricAttribute::IsPairwise
        | EMetricAttribute::HasGpuImplementation
    ),
    RankingRegistree(PairLogitPairwise, ERankingType::CrossEntropy,
        EMetricAttribute::IsBinaryClassCompatible
        | EMetricAttribute::IsGroupwise
        | EMetricAttribute::IsPairwise
        | EMetricAttribute::HasGpuImplementation
    ),
    RankingRegistree(YetiRank, ERankingType::Order,
        EMetricAttribute::IsBinaryClassCompatible
        | EMetricAttribute::IsGroupwise
        | EMetricAttribute::HasGpuImplementation
    ),
    RankingRegistree(YetiRankPairwise, ERankingType::Order,
        EMetricAttribute::IsBinaryClassCompatible
        | EMetricAttribute::IsGroupwise
        | EMetricAttribute::HasGpuImplementation
    ),
    RankingRegistree(QueryRMSE, ERankingType::AbsoluteValue,
        EMetricAttribute::IsGroupwise
        | EMetricAttribute::HasGpuImplementation
    ),
    RankingRegistree(QueryAUC, ERankingType::AbsoluteValue,
        EMetricAttribute::IsBinaryClassCompatible
        | EMetricAttribute::IsMultiClassCompatible
        | EMetricAttribute::IsGroupwise
    ),
    RankingRegistree(QuerySoftMax, ERankingType::CrossEntropy,
        EMetricAttribute::IsBinaryClassCompatible
        | EMetricAttribute::IsGroupwise
        | EMetricAttribute::HasGpuImplementation
    ),
    RankingRegistree(QueryCrossEntropy, ERankingType::CrossEntropy,
        EMetricAttribute::IsBinaryClassCompatible
        | EMetricAttribute::IsGroupwise
    ),
    RankingRegistree(StochasticFilter, ERankingType::Order,
        EMetricAttribute::IsBinaryClassCompatible
        | EMetricAttribute::IsGroupwise
    ),
    RankingRegistree(StochasticRank, ERankingType::Order,
        EMetricAttribute::IsGroupwise
    ),
    RankingRegistree(LambdaMart, ERankingType::Order,
        EMetricAttribute::IsGroupwise
    ),
    Registree(PythonUserDefinedPerObject,
        EMetricAttribute::IsUserDefined
    ),
    Registree(PythonUserDefinedMultiTarget,
        EMetricAttribute::IsUserDefined
    ),
    Registree(UserPerObjMetric,
        EMetricAttribute::IsUserDefined
    ),
    Registree(UserQuerywiseMetric,
        EMetricAttribute::IsUserDefined
    ),
    Registree(R2,
        EMetricAttribute::IsRegression
    ),
    Registree(NumErrors,
        EMetricAttribute::IsRegression
        | EMetricAttribute::HasGpuImplementation
    ),
    Registree(FairLoss,
        EMetricAttribute::IsRegression
    ),
    Registree(AUC,
        EMetricAttribute::IsBinaryClassCompatible
        | EMetricAttribute::IsMultiClassCompatible
    ),
    Registree(PRAUC,
        EMetricAttribute::IsBinaryClassCompatible
        | EMetricAttribute::IsMultiClassCompatible
    ),
    Registree(Accuracy,
        EMetricAttribute::IsBinaryClassCompatible
        | EMetricAttribute::IsMultiClassCompatible
        | EMetricAttribute::IsMultiLabelCompatible
        | EMetricAttribute::HasGpuImplementation
    ),
    Registree(BalancedAccuracy,
        EMetricAttribute::IsBinaryClassCompatible
    ),
    Registree(BalancedErrorRate,
        EMetricAttribute::IsBinaryClassCompatible
    ),
    Registree(BrierScore,
        EMetricAttribute::IsBinaryClassCompatible
    ),
    Registree(Precision,
        EMetricAttribute::IsBinaryClassCompatible
        | EMetricAttribute::IsMultiClassCompatible
        | EMetricAttribute::IsMultiLabelCompatible
        | EMetricAttribute::HasGpuImplementation
    ),
    Registree(Recall,
        EMetricAttribute::IsBinaryClassCompatible
        | EMetricAttribute::IsMultiClassCompatible
        | EMetricAttribute::IsMultiLabelCompatible
        | EMetricAttribute::HasGpuImplementation
    ),
    Registree(F1,
        EMetricAttribute::IsBinaryClassCompatible
        | EMetricAttribute::IsMultiClassCompatible
        | EMetricAttribute::IsMultiLabelCompatible
        | EMetricAttribute::HasGpuImplementation
    ),
    Registree(TotalF1,
        EMetricAttribute::IsBinaryClassCompatible
        | EMetricAttribute::IsMultiClassCompatible
        | EMetricAttribute::HasGpuImplementation
    ),
    Registree(F,
        EMetricAttribute::IsBinaryClassCompatible
        | EMetricAttribute::IsMultiClassCompatible
        | EMetricAttribute::IsMultiLabelCompatible
    ),
    Registree(MCC,
        EMetricAttribute::IsBinaryClassCompatible
        | EMetricAttribute::IsMultiClassCompatible
        | EMetricAttribute::HasGpuImplementation
    ),
    Registree(ZeroOneLoss,
        EMetricAttribute::IsBinaryClassCompatible
        | EMetricAttribute::IsMultiClassCompatible
        | EMetricAttribute::HasGpuImplementation
    ),
    Registree(HammingLoss,
        EMetricAttribute::IsBinaryClassCompatible
        | EMetricAttribute::IsMultiClassCompatible
        | EMetricAttribute::IsMultiLabelCompatible
    ),
    Registree(HingeLoss,
        EMetricAttribute::IsBinaryClassCompatible
        | EMetricAttribute::IsMultiClassCompatible
    ),
    Registree(Kappa,
        EMetricAttribute::IsBinaryClassCompatible
        | EMetricAttribute::IsMultiClassCompatible
    ),
    Registree(WKappa,
        EMetricAttribute::IsBinaryClassCompatible
        | EMetricAttribute::IsMultiClassCompatible
    ),
    Registree(LogLikelihoodOfPrediction,
        EMetricAttribute::IsBinaryClassCompatible
    ),
    Registree(NormalizedGini,
        EMetricAttribute::IsBinaryClassCompatible
        | EMetricAttribute::IsMultiClassCompatible
    ),
    Registree(Combination,
        EMetricAttribute::IsCombination
    ),
    RankingRegistree(PairAccuracy, ERankingType::CrossEntropy,
        EMetricAttribute::IsBinaryClassCompatible
        | EMetricAttribute::IsGroupwise
        | EMetricAttribute::IsPairwise
    ),
    RankingRegistree(AverageGain, ERankingType::Order,
        EMetricAttribute::IsBinaryClassCompatible
        | EMetricAttribute::IsGroupwise
    ),
    RankingRegistree(QueryAverage, ERankingType::Order,
        EMetricAttribute::IsBinaryClassCompatible
        | EMetricAttribute::IsGroupwise
    ),
    RankingRegistree(PFound, ERankingType::Order,
        EMetricAttribute::IsBinaryClassCompatible
        | EMetricAttribute::IsGroupwise
    ),
    RankingRegistree(PrecisionAt, ERankingType::Order,
        EMetricAttribute::IsBinaryClassCompatible
        | EMetricAttribute::IsGroupwise
    ),
    RankingRegistree(RecallAt, ERankingType::Order,
        EMetricAttribute::IsBinaryClassCompatible
        | EMetricAttribute::IsGroupwise
    ),
    RankingRegistree(MAP, ERankingType::Order,
        EMetricAttribute::IsBinaryClassCompatible
        | EMetricAttribute::IsGroupwise
    ),
    RankingRegistree(NDCG, ERankingType::Order,
        EMetricAttribute::IsBinaryClassCompatible
        | EMetricAttribute::IsGroupwise
    ),
    RankingRegistree(DCG, ERankingType::Order,
        EMetricAttribute::IsBinaryClassCompatible
        | EMetricAttribute::IsGroupwise
    ),
    RankingRegistree(FilteredDCG, ERankingType::Order,
        EMetricAttribute::IsBinaryClassCompatible
        | EMetricAttribute::IsGroupwise
    ),
    RankingRegistree(MRR, ERankingType::Order,
        EMetricAttribute::IsBinaryClassCompatible
        | EMetricAttribute::IsGroupwise
    ),
    RankingRegistree(ERR, ERankingType::Order,
        EMetricAttribute::IsBinaryClassCompatible
        | EMetricAttribute::IsGroupwise
    ),
    Registree(Tweedie,
        EMetricAttribute::IsRegression
<<<<<<< HEAD
    ),
    Registree(Focal,
        EMetricAttribute::IsBinaryClassCompatible
=======
        | EMetricAttribute::HasGpuImplementation
>>>>>>> aeb559c2
    )

)

const IMetricInfo *GetInfo(ELossFunction loss) {
    CB_ENSURE(LossInfos.contains(loss), "No description for [" + ToString(loss) + "]");
    return LossInfos.at(loss).Get();
}

bool IsPlainOnlyModeLoss(ELossFunction loss) {
    return (
        loss == ELossFunction::YetiRankPairwise ||
        loss == ELossFunction::PairLogitPairwise ||
        loss == ELossFunction::QueryCrossEntropy
    );
}

bool IsPairwiseScoring(ELossFunction loss) {
    return (
        loss == ELossFunction::YetiRankPairwise ||
        loss == ELossFunction::PairLogitPairwise ||
        loss == ELossFunction::QueryCrossEntropy
    );
}

bool IsGpuPlainDocParallelOnlyMode(ELossFunction loss) {
    return (
        loss == ELossFunction::YetiRankPairwise ||
        loss == ELossFunction::PairLogitPairwise ||
        loss == ELossFunction::QueryCrossEntropy ||
        loss == ELossFunction::MultiClass ||
        loss == ELossFunction::MultiClassOneVsAll
    );
}

bool IsYetiRankLossFunction(ELossFunction loss) {
    return (
        loss == ELossFunction::YetiRank ||
        loss == ELossFunction::YetiRankPairwise
    );
}

bool IsPairLogit(ELossFunction loss) {
    return (
        loss == ELossFunction::PairLogit ||
        loss == ELossFunction::PairLogitPairwise
    );
}


bool UsesPairsForCalculation(ELossFunction loss) {
    return IsYetiRankLossFunction(loss) || IsPairLogit(loss);
}

bool ShouldSkipCalcOnTrainByDefault(ELossFunction loss) {
    return (
        loss == ELossFunction::MedianAbsoluteError ||
        loss == ELossFunction::YetiRank ||
        loss == ELossFunction::YetiRankPairwise ||
        loss == ELossFunction::AUC ||
        loss == ELossFunction::QueryAUC ||
        loss == ELossFunction::PFound ||
        loss == ELossFunction::NDCG ||
        loss == ELossFunction::DCG ||
        loss == ELossFunction::FilteredDCG ||
        loss == ELossFunction::NormalizedGini
    );
}

bool ShouldBinarizeLabel(ELossFunction loss) {
    return loss == ELossFunction::Logloss;
}

bool IsCvStratifiedObjective(ELossFunction loss) {
    return (
        loss == ELossFunction::Logloss ||
        loss == ELossFunction::MultiClass ||
        loss == ELossFunction::MultiClassOneVsAll
    );
}

static const TVector<ELossFunction> RegressionObjectives = {
    ELossFunction::RMSE,
    ELossFunction::LogCosh,
    ELossFunction::RMSEWithUncertainty,
    ELossFunction::MAE,
    ELossFunction::Quantile,
    ELossFunction::MultiQuantile,
    ELossFunction::LogLinQuantile,
    ELossFunction::Expectile,
    ELossFunction::MAPE,
    ELossFunction::Poisson,
    ELossFunction::Lq,
    ELossFunction::Huber,
    ELossFunction::Tweedie,
    ELossFunction::Cox
};

static const TVector<ELossFunction> MultiRegressionObjectives = {
    ELossFunction::MultiRMSE,
    ELossFunction::MultiRMSEWithMissingValues,
    ELossFunction::PythonUserDefinedMultiTarget
};

static const TVector<ELossFunction> SurvivalRegressionObjectives = {
    ELossFunction::SurvivalAft
};

static const TVector<ELossFunction> MultiTargetObjectives = {
    ELossFunction::MultiRMSE,
    ELossFunction::MultiRMSEWithMissingValues,
    ELossFunction::PythonUserDefinedMultiTarget,
    ELossFunction::SurvivalAft,
    ELossFunction::MultiLogloss,
    ELossFunction::MultiCrossEntropy
};

static const TVector<ELossFunction> ClassificationObjectives = {
    ELossFunction::Logloss,
    ELossFunction::CrossEntropy,
    ELossFunction::MultiClass,
    ELossFunction::MultiClassOneVsAll,
    ELossFunction::MultiLogloss,
    ELossFunction::MultiCrossEntropy,
    ELossFunction::Focal
};

static const TVector<ELossFunction> MultiLabelObjectives = {
    ELossFunction::MultiLogloss,
    ELossFunction::MultiCrossEntropy
};

static const TVector<ELossFunction> RankingObjectives = {
    ELossFunction::PairLogit,
    ELossFunction::PairLogitPairwise,
    ELossFunction::YetiRank,
    ELossFunction::YetiRankPairwise,
    ELossFunction::QueryRMSE,
    ELossFunction::QueryAUC,
    ELossFunction::QuerySoftMax,
    ELossFunction::QueryCrossEntropy,
    ELossFunction::StochasticFilter,
    ELossFunction::LambdaMart,
    ELossFunction::StochasticRank,
    ELossFunction::UserPerObjMetric,
    ELossFunction::UserQuerywiseMetric,
    ELossFunction::Combination
};

static const TVector<ELossFunction> Objectives = []() {
    TVector<ELossFunction> objectives;
    TVector<const TVector<ELossFunction>*> objectiveLists = {
        &RegressionObjectives,
        &MultiRegressionObjectives,
        &SurvivalRegressionObjectives,
        &ClassificationObjectives,
        &RankingObjectives
    };
    for (auto objectiveList : objectiveLists) {
        for (auto objective : *objectiveList) {
            objectives.push_back(objective);
        }
    }
    return objectives;
}();

TConstArrayRef<ELossFunction> GetAllObjectives() {
    return Objectives;
}

ERankingType GetRankingType(ELossFunction loss) {
    CB_ENSURE(IsRankingMetric(loss),
              "[" + ToString(loss) + "] metric does not have ranking type since it's not ranking");
    return GetInfo(loss)->GetRankingType();
}

static bool IsFromAucFamily(ELossFunction loss) {
    return loss == ELossFunction::AUC
        || loss == ELossFunction::QueryAUC
        || loss == ELossFunction::NormalizedGini;
}

bool IsClassificationOnlyMetric(ELossFunction loss) {
    return IsClassificationMetric(loss) && !IsRegressionMetric(loss)
        && !IsRankingMetric(loss) && !IsFromAucFamily(loss);
}

bool IsBinaryClassCompatibleMetric(ELossFunction loss) {
    return GetInfo(loss)->HasFlags(EMetricAttribute::IsBinaryClassCompatible);
}

bool IsMultiClassCompatibleMetric(ELossFunction loss) {
    return GetInfo(loss)->HasFlags(EMetricAttribute::IsMultiClassCompatible);
}

bool IsMultiClassCompatibleMetric(TStringBuf lossFunction) {
    auto loss = ParseLossType(lossFunction);
    return GetInfo(loss)->HasFlags(EMetricAttribute::IsMultiClassCompatible);
}

bool IsClassificationMetric(ELossFunction loss) {
    auto info = GetInfo(loss);
    return info->HasFlags(EMetricAttribute::IsBinaryClassCompatible)
        || info->HasFlags(EMetricAttribute::IsMultiClassCompatible)
        || info->HasFlags(EMetricAttribute::IsMultiLabelCompatible);
}

bool IsBinaryClassOnlyMetric(ELossFunction loss) {
    auto info = GetInfo(loss);
    return IsClassificationOnlyMetric(loss)
        && info->HasFlags(EMetricAttribute::IsBinaryClassCompatible)
        && info->MissesFlags(EMetricAttribute::IsMultiClassCompatible);
}

bool IsMultiClassOnlyMetric(ELossFunction loss) {
    auto info = GetInfo(loss);
    return IsClassificationOnlyMetric(loss)
        && info->HasFlags(EMetricAttribute::IsMultiClassCompatible)
        && info->MissesFlags(EMetricAttribute::IsBinaryClassCompatible);
}

bool IsClassificationObjective(ELossFunction loss) {
    return IsIn(ClassificationObjectives, loss);
}

bool IsRegressionObjective(ELossFunction loss) {
    return IsIn(RegressionObjectives, loss);
}

bool IsMultiRegressionObjective(ELossFunction loss) {
    return IsIn(MultiRegressionObjectives, loss);
}

bool IsMultiRegressionObjective(TStringBuf loss) {
    return IsMultiRegressionObjective(ParseLossType(loss));
}

bool IsSurvivalRegressionObjective(ELossFunction loss) {
    return IsIn(SurvivalRegressionObjectives, loss);
}

bool IsSurvivalRegressionObjective(TStringBuf loss) {
    return IsSurvivalRegressionObjective(ParseLossType(loss));
}

bool IsMultiLabelObjective(ELossFunction loss) {
    return IsIn(MultiLabelObjectives, loss);
}

bool IsMultiLabelObjective(TStringBuf loss) {
    return IsMultiLabelObjective(ParseLossType(loss));
}

bool IsMultiTargetObjective(ELossFunction loss) {
    return IsIn(MultiTargetObjectives, loss);
}

bool IsMultiTargetObjective(TStringBuf loss) {
    return IsMultiTargetObjective(ParseLossType(loss));
}

bool IsMultiRegressionMetric(ELossFunction loss) {
    return GetInfo(loss)->HasFlags(EMetricAttribute::IsMultiRegression);
}

bool IsSurvivalRegressionMetric(ELossFunction loss) {
    return GetInfo(loss)->HasFlags(EMetricAttribute::IsSurvivalRegression);
}

bool IsMultiLabelMetric(ELossFunction loss) {
    return GetInfo(loss)->HasFlags(EMetricAttribute::IsMultiLabelCompatible);
}

bool IsMultiLabelOnlyMetric(ELossFunction loss) {
    auto info = GetInfo(loss);
    return info->HasFlags(EMetricAttribute::IsMultiLabelCompatible)
        && info->MissesFlags(EMetricAttribute::IsBinaryClassCompatible)
        && info->MissesFlags(EMetricAttribute::IsMultiClassCompatible);
}

bool IsMultiTargetMetric(ELossFunction loss) {
    auto info = GetInfo(loss);
    return info->HasFlags(EMetricAttribute::IsMultiRegression)
        || info->HasFlags(EMetricAttribute::IsSurvivalRegression)
        || info->HasFlags(EMetricAttribute::IsMultiLabelCompatible);
}

bool IsMultiTargetOnlyMetric(ELossFunction loss) {
    auto info = GetInfo(loss);
    return IsMultiTargetMetric(loss)
        && info->MissesFlags(EMetricAttribute::IsBinaryClassCompatible)
        && info->MissesFlags(EMetricAttribute::IsMultiClassCompatible);
}

bool IsRegressionMetric(ELossFunction loss) {
    return GetInfo(loss)->HasFlags(EMetricAttribute::IsRegression);
}

bool IsGroupwiseMetric(ELossFunction loss) {
    return GetInfo(loss)->HasFlags(EMetricAttribute::IsGroupwise);
}

bool IsPairwiseMetric(ELossFunction loss) {
    return GetInfo(loss)->HasFlags(EMetricAttribute::IsPairwise);
}

bool IsRankingMetric(ELossFunction loss) {
    auto info = GetInfo(loss);
    return info->HasFlags(EMetricAttribute::IsPairwise)
        || info->HasFlags(EMetricAttribute::IsGroupwise);
}

bool IsUserDefined(ELossFunction loss) {
    return GetInfo(loss)->HasFlags(EMetricAttribute::IsUserDefined);
}

bool IsUserDefined(TStringBuf metricName) {
    ELossFunction lossType = ParseLossType(metricName);
    return IsUserDefined(lossType);
}

bool HasGpuImplementation(ELossFunction loss) {
    return GetInfo(loss)->HasFlags(EMetricAttribute::HasGpuImplementation);
}

bool HasGpuImplementation(TStringBuf metricName) {
    ELossFunction lossType = ParseLossType(metricName);
    return HasGpuImplementation(lossType);
}

bool IsClassificationObjective(const TStringBuf lossDescription) {
    ELossFunction lossType = ParseLossType(lossDescription);
    return IsClassificationObjective(lossType);
}

bool IsCvStratifiedObjective(const TStringBuf lossDescription) {
    ELossFunction lossType = ParseLossType(lossDescription);
    return IsCvStratifiedObjective(lossType);
}

bool IsRegressionObjective(const TStringBuf lossDescription) {
    ELossFunction lossType = ParseLossType(lossDescription);
    return IsRegressionObjective(lossType);
}

bool IsGroupwiseMetric(TStringBuf metricName) {
    ELossFunction lossType = ParseLossType(metricName);
    return IsGroupwiseMetric(lossType);
}

bool IsPairwiseMetric(TStringBuf lossFunction) {
    const ELossFunction lossType = ParseLossType(lossFunction);
    return IsPairwiseMetric(lossType);
}

bool IsRankingMetric(TStringBuf metricName) {
    const ELossFunction lossType = ParseLossType(metricName);
    return IsRankingMetric(lossType);
}

bool IsPlainMode(EBoostingType boostingType) {
    return (boostingType == EBoostingType::Plain);
}

bool IsSecondOrderScoreFunction(EScoreFunction function) {
    switch (function) {
    case EScoreFunction::NewtonL2:
    case EScoreFunction::NewtonCosine: {
        return true;
    }
    case EScoreFunction::Cosine:
    case EScoreFunction::SolarL2:
    case EScoreFunction::LOOL2:
    case EScoreFunction::L2: {
        return false;
    }
    default: {
        ythrow TCatBoostException() << "Unknown score function " << function;
    }
    }
    Y_UNREACHABLE();
}

bool AreZeroWeightsAfterBootstrap(EBootstrapType type) {
    switch (type) {
    case EBootstrapType::Bernoulli:
    case EBootstrapType::Poisson:
        return true;
    default:
        return false;
    }
}

bool IsEmbeddingFeatureEstimator(EFeatureCalcerType estimatorType) {
    return (
        estimatorType == EFeatureCalcerType::LDA ||
        estimatorType == EFeatureCalcerType::KNN
    );
}

bool IsBuildingFullBinaryTree(EGrowPolicy growPolicy) {
    return (
        growPolicy == EGrowPolicy::SymmetricTree ||
        growPolicy == EGrowPolicy::Depthwise
    );
}

bool IsPlainOnlyModeScoreFunction(EScoreFunction scoreFunction) {
    return (
        scoreFunction != EScoreFunction::Cosine &&
        scoreFunction != EScoreFunction::NewtonCosine
    );
}

EFstrType AdjustFeatureImportanceType(EFstrType type, ELossFunction lossFunction) {
    if (type == EFstrType::InternalInteraction) {
        return EFstrType::Interaction;
    }
    if (type == EFstrType::InternalFeatureImportance || type == EFstrType::FeatureImportance) {
        return IsGroupwiseMetric(lossFunction)
           ? EFstrType::LossFunctionChange
           : EFstrType::PredictionValuesChange;
    }
    return type;
}

EFstrType AdjustFeatureImportanceType(EFstrType type, TStringBuf lossDescription) {
    switch (type) {
        case EFstrType::InternalInteraction: {
            return EFstrType::Interaction;
        }
        case EFstrType::FeatureImportance:
        case EFstrType::InternalFeatureImportance: {
            if (!lossDescription.empty()) {
                return AdjustFeatureImportanceType(type, ParseLossType(lossDescription));
            }
            CATBOOST_WARNING_LOG << "Optimized objective is not known, "
                                    "so use PredictionValuesChange for feature importance." << Endl;
            return EFstrType::PredictionValuesChange;
        }
        default:
            return type;
    }
}

bool IsInternalFeatureImportanceType(EFstrType type) {
    return (
        type == EFstrType::InternalFeatureImportance ||
        type == EFstrType::InternalInteraction
    );
}

bool IsUncertaintyPredictionType(EPredictionType type) {
    return (
        type == EPredictionType::TotalUncertainty ||
        type == EPredictionType::VirtEnsembles
    );
}

EEstimatedSourceFeatureType FeatureTypeToEstimatedSourceFeatureType(EFeatureType featureType) {
    if (featureType == EFeatureType::Text) {
        return EEstimatedSourceFeatureType::Text;
    } else {
        CB_ENSURE(featureType == EFeatureType::Embedding);
        return EEstimatedSourceFeatureType::Embedding;
    }
}

EFeatureType EstimatedSourceFeatureTypeToFeatureType(EEstimatedSourceFeatureType featureType) {
    if (featureType == EEstimatedSourceFeatureType::Text) {
        return EFeatureType::Text;
    } else {
        CB_ENSURE(featureType == EEstimatedSourceFeatureType::Embedding);
        return EFeatureType::Embedding;
    }
}<|MERGE_RESOLUTION|>--- conflicted
+++ resolved
@@ -433,15 +433,11 @@
     ),
     Registree(Tweedie,
         EMetricAttribute::IsRegression
-<<<<<<< HEAD
+        | EMetricAttribute::HasGpuImplementation
     ),
     Registree(Focal,
         EMetricAttribute::IsBinaryClassCompatible
-=======
-        | EMetricAttribute::HasGpuImplementation
->>>>>>> aeb559c2
     )
-
 )
 
 const IMetricInfo *GetInfo(ELossFunction loss) {
