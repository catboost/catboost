//===----------------------------------------------------------------------===//
//
// Part of the LLVM Project, under the Apache License v2.0 with LLVM Exceptions.
// See https://llvm.org/LICENSE.txt for license information.
// SPDX-License-Identifier: Apache-2.0 WITH LLVM-exception
//
//===----------------------------------------------------------------------===//

#ifndef _LIBCPP___TYPE_TRAITS_DATASIZEOF_H
#define _LIBCPP___TYPE_TRAITS_DATASIZEOF_H

#include <__config>
#include <__type_traits/is_class.h>
#include <__type_traits/is_final.h>
#include <cstddef>
#include <stddef.h>

#if !defined(_LIBCPP_HAS_NO_PRAGMA_SYSTEM_HEADER)
#  pragma GCC system_header
#endif

// This trait provides the size of a type excluding any tail padding.
//
// It is useful in contexts where performing an operation using the full size of the class (including padding) may
// have unintended side effects, such as overwriting a derived class' member when writing the tail padding of a class
// through a pointer-to-base.

_LIBCPP_BEGIN_NAMESPACE_STD

// TODO: Enable this again once #94816 is fixed.
#if (__has_keyword(__datasizeof) || __has_extension(datasizeof)) && 0
template <class _Tp>
<<<<<<< HEAD
struct __libcpp_datasizeof {
#if __has_extension(datasizeof) && !defined(__CUDACC__)
  static const size_t value = __datasizeof(_Tp);
#else
// NOLINTNEXTLINE(readability-redundant-preprocessor) This is https://llvm.org/PR64825
#  if __has_cpp_attribute(__no_unique_address__)
  template <class = char>
  struct _FirstPaddingByte {
    [[__no_unique_address__]] _Tp __v_;
    char __first_padding_byte_;
  };
#  else
  template <bool = __libcpp_is_final<_Tp>::value || !is_class<_Tp>::value>
  struct _FirstPaddingByte : _Tp {
    char __first_padding_byte_;
  };

  template <>
  struct _FirstPaddingByte<true> {
    _Tp __v_;
    char __first_padding_byte_;
  };
#  endif // __has_cpp_attribute(__no_unique_address__)

#ifndef offsetof
// #error "NO offsetof!"
// #define offsetof(type__, member__) (reinterpret_cast<size_t>((&reinterpret_cast<const char&>(reinterpret_cast<const type__*>(1)->member__))) - 1)
#define offsetof(type__, member__) __builtin_offsetof(type__, member__)
#endif

  // _FirstPaddingByte<> is sometimes non-standard layout. Using `offsetof` is UB in that case, but GCC and Clang allow
  // the use as an extension.
  _LIBCPP_DIAGNOSTIC_PUSH
  _LIBCPP_CLANG_DIAGNOSTIC_IGNORED("-Winvalid-offsetof")
  static const size_t value = offsetof(_FirstPaddingByte<>, __first_padding_byte_);
  _LIBCPP_DIAGNOSTIC_POP
#endif   // __has_extension(datasizeof)
=======
inline const size_t __datasizeof_v = __datasizeof(_Tp);
#else
template <class _Tp>
struct _FirstPaddingByte {
  _LIBCPP_NO_UNIQUE_ADDRESS _Tp __v_;
  char __first_padding_byte_;
>>>>>>> 9f7b529b
};

// _FirstPaddingByte<> is sometimes non-standard layout. Using `offsetof` is UB in that case, but GCC and Clang allow
// the use as an extension.
_LIBCPP_DIAGNOSTIC_PUSH
_LIBCPP_CLANG_DIAGNOSTIC_IGNORED("-Winvalid-offsetof")
_LIBCPP_GCC_DIAGNOSTIC_IGNORED("-Winvalid-offsetof")
template <class _Tp>
inline const size_t __datasizeof_v = offsetof(_FirstPaddingByte<_Tp>, __first_padding_byte_);
_LIBCPP_DIAGNOSTIC_POP
#endif   // __has_extension(datasizeof)

_LIBCPP_END_NAMESPACE_STD

#endif // _LIBCPP___TYPE_TRAITS_DATASIZEOF_H<|MERGE_RESOLUTION|>--- conflicted
+++ resolved
@@ -13,7 +13,6 @@
 #include <__type_traits/is_class.h>
 #include <__type_traits/is_final.h>
 #include <cstddef>
-#include <stddef.h>
 
 #if !defined(_LIBCPP_HAS_NO_PRAGMA_SYSTEM_HEADER)
 #  pragma GCC system_header
@@ -30,52 +29,12 @@
 // TODO: Enable this again once #94816 is fixed.
 #if (__has_keyword(__datasizeof) || __has_extension(datasizeof)) && 0
 template <class _Tp>
-<<<<<<< HEAD
-struct __libcpp_datasizeof {
-#if __has_extension(datasizeof) && !defined(__CUDACC__)
-  static const size_t value = __datasizeof(_Tp);
-#else
-// NOLINTNEXTLINE(readability-redundant-preprocessor) This is https://llvm.org/PR64825
-#  if __has_cpp_attribute(__no_unique_address__)
-  template <class = char>
-  struct _FirstPaddingByte {
-    [[__no_unique_address__]] _Tp __v_;
-    char __first_padding_byte_;
-  };
-#  else
-  template <bool = __libcpp_is_final<_Tp>::value || !is_class<_Tp>::value>
-  struct _FirstPaddingByte : _Tp {
-    char __first_padding_byte_;
-  };
-
-  template <>
-  struct _FirstPaddingByte<true> {
-    _Tp __v_;
-    char __first_padding_byte_;
-  };
-#  endif // __has_cpp_attribute(__no_unique_address__)
-
-#ifndef offsetof
-// #error "NO offsetof!"
-// #define offsetof(type__, member__) (reinterpret_cast<size_t>((&reinterpret_cast<const char&>(reinterpret_cast<const type__*>(1)->member__))) - 1)
-#define offsetof(type__, member__) __builtin_offsetof(type__, member__)
-#endif
-
-  // _FirstPaddingByte<> is sometimes non-standard layout. Using `offsetof` is UB in that case, but GCC and Clang allow
-  // the use as an extension.
-  _LIBCPP_DIAGNOSTIC_PUSH
-  _LIBCPP_CLANG_DIAGNOSTIC_IGNORED("-Winvalid-offsetof")
-  static const size_t value = offsetof(_FirstPaddingByte<>, __first_padding_byte_);
-  _LIBCPP_DIAGNOSTIC_POP
-#endif   // __has_extension(datasizeof)
-=======
 inline const size_t __datasizeof_v = __datasizeof(_Tp);
 #else
 template <class _Tp>
 struct _FirstPaddingByte {
   _LIBCPP_NO_UNIQUE_ADDRESS _Tp __v_;
   char __first_padding_byte_;
->>>>>>> 9f7b529b
 };
 
 // _FirstPaddingByte<> is sometimes non-standard layout. Using `offsetof` is UB in that case, but GCC and Clang allow
